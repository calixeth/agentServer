--- conflicted
+++ resolved
@@ -586,12 +586,11 @@
                   .replace("[Chorus]", "")
                   .replace("[]", ""))
 
-<<<<<<< HEAD
         lyrics = remove_square_brackets(lyrics)
-=======
+
         if len(lyrics) > 550:
             lyrics = lyrics[:550]
->>>>>>> 7319e8bc
+
 
         # Generate music using TTS service with music application
         tts_kwargs = {
